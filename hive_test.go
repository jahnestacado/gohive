--- conflicted
+++ resolved
@@ -272,10 +272,6 @@
 	if os.Getenv("SKIP_UNSTABLE") == "1" {
 		return
 	}
-<<<<<<< HEAD
-
-=======
->>>>>>> 57b1cf7c
 	connection, cursor := prepareTable(t, 0, 1000)
 
 	ctx, cancel := context.WithTimeout(context.Background(), 100*time.Millisecond)
